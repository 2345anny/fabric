server:
        version: "0.1"
        rootpath: ".obc-ca"
        port: ":50051"
        
        tls:
#                certfile:
#                keyfile:


eca:
        users:
                donq: 7avZQLwcUe9q
                nepumuk: 9gvZQRwhUq9q
                jim: AwbeJH2kw9qK
                lukas: NPKYL39uKbkj
                system_chaincode_invoker: DRJ20pEql15a
<<<<<<< HEAD
                diego: DRJ23pEQl16a
=======
>>>>>>> 2c711d67
tca:
#         tls:
#                certfile:
#                keyfile:

tlsca:
#         tls:
#                certfile:
#                keyfile:
         
pki:
          validity-period:
                 update: true
                 chaincodeHash: 6091c3abd07c18edd6ef48ae24cfe409522f7defb51e4103dfa61ca3012386380c1b179f904375e253f20f4b2c5c848299988e65d8b80cb3f6b3d848b6fb2230
                 # TLS Settings for communications to update the validity period 
                 tls:
                         enabled: false 
                         cert: 
                                file: testdata/server1.pem
                         key:
                                file: testdata/server1.key
                         # The server name use to verify the hostname returned by TLS handshake
                         server-host-override:
                 devops-address: 0.0.0.0:30303              <|MERGE_RESOLUTION|>--- conflicted
+++ resolved
@@ -15,10 +15,7 @@
                 jim: AwbeJH2kw9qK
                 lukas: NPKYL39uKbkj
                 system_chaincode_invoker: DRJ20pEql15a
-<<<<<<< HEAD
                 diego: DRJ23pEQl16a
-=======
->>>>>>> 2c711d67
 tca:
 #         tls:
 #                certfile:
