--- conflicted
+++ resolved
@@ -4,189 +4,7 @@
 Use the following topics to navigate through the project directories and documentation:
 
 ## License <a name="license"></a>
-<<<<<<< HEAD
-This software is made available under the [Apache License Version 2.0](LICENSE).
-
-## Building the fabric core <a name="build"></a>
-The following instructions assume that you have followed the [development environment getting started instructions](docs/dev-setup/devenv.md).
-
-To access your VM, run
-```
-vagrant ssh
-```
-
-From within the VM, you can build, run, and test your environment.
-
-#### 1. Go build
-```
-cd $GOPATH/src/github.com/hyperledger/fabric/peer
-go build
-```
-
-#### 2. Run/Execute
-
-To see what commands are available, simply execute the following commands:
-```
-cd $GOPATH/src/github.com/hyperledger/fabric/peer
-./peer
-```
-
-You should see some output similar to below (**NOTE**: The root command below is hardcoded in the [main.go](./peer/main.go) and the build creates the `peer` executable).
-
-```
-    Usage:
-      peer [command]
-
-    Available Commands:
-      node        node specific commands.
-      network     network specific commands.
-      chaincode   chaincode specific commands.
-      help        Help about any command
-
-    Flags:
-      -h, --help[=false]: help for peer
-          --logging-level="": Default logging level and overrides, see core.yaml for full syntax
-
-
-    Use "peer [command] --help" for more information about a command.
-
-```
-
-The `node start` command will initiate a peer process, with which one can interact by executing other commands. For example, the `node status` command will return the status of the running peer. The full list of commands is the following:
-
-```
-      node
-        start       Starts the node.
-        status      Returns status of the node.
-        stop        Stops the running node.
-      network
-        login       Logs in user to CLI.
-        list        Lists all network peers.
-      chaincode
-        deploy      Deploy the specified chaincode to the network.
-        invoke      Invoke the specified chaincode.
-        query       Query using the specified chaincode.
-      help        Help about any command
-```
-
-#### 3. Test
-New code must be accompanied by test cases both in unit and Behave tests.
-
-#### 3.1 Unit Tests
-To run all unit tests, in one window, run `./peer node start`. In a second window
-
-    cd $GOPATH/src/github.com/hyperledger/fabric
-    go test -timeout=20m $(go list github.com/hyperledger/fabric/... | grep -v /vendor/ | grep -v /examples/)
-
-Note that the first time the tests are run, they can take some time due to the need to download a docker image that is about 1GB in size. This is why the timeout flag is added to the above command.
-
-To run a specific test use the `-run RE` flag where RE is a regular expression that matches the test case name. To run tests with verbose output use the `-v` flag. For example, to run the `TestGetFoo` test case, change to the directory containing the `foo_test.go` and call/excecute
-
-    go test -v -run=TestGetFoo
-
-#### 3.2 Behave Tests
-[Behave](http://pythonhosted.org/behave/) tests will setup networks of peers with different security and consensus configurations and verify that transactions run properly. To run these tests
-
-```
-cd $GOPATH/src/github.com/hyperledger/fabric/bddtests
-behave
-```
-Some of the Behave tests run inside Docker containers. If a test fails and you want to have the logs from the Docker containers, run the tests with this option
-```
-behave -D logs=Y
-```
-
-Note, you must run the unit tests first to build the necessary `peer` and `member services` docker images. These images can also be individually built when `go test` is called with the following parameters:
-```
-go test github.com/hyperledger/fabric/core/container -run=BuildImage_Peer
-go test github.com/hyperledger/fabric/core/container -run=BuildImage_Obcca
-```
-
-## Building outside of Vagrant <a name="vagrant"></a>
-While not recommended, it is possible to build the project outside of Vagrant (e.g., for using an editor with built-in Go toolking). In such cases:
-
-- Follow all steps required to setup and run a Vagrant image:
-  - Make sure you you have [Go 1.6](https://golang.org/) installed
-  - Set the maximum number of open files to 10000 or greater for your OS
-  - Install [RocksDB](https://github.com/facebook/rocksdb/blob/master/INSTALL.md) version 4.1 and its dependencies
-```
-apt-get install -y libsnappy-dev zlib1g-dev libbz2-dev
-cd /tmp
-git clone https://github.com/facebook/rocksdb.git
-cd rocksdb
-git checkout v4.1
-PORTABLE=1 make shared_lib
-INSTALL_PATH=/usr/local make install-shared
-```
-- Execute the following commands:
-```
-cd $GOPATH/src/github.com/hyperledger/fabric/peer
-CGO_CFLAGS=" " CGO_LDFLAGS="-lrocksdb -lstdc++ -lm -lz -lbz2 -lsnappy" go install
-```
-- Make sure that the Docker daemon initialization includes the options
-```
--H tcp://0.0.0.0:4243 -H unix:///var/run/docker.sock
-```
-- Be aware that the Docker bridge (the `CORE_VM_ENDPOINT`) may not come
-up at the IP address currently assumed by the test environment
-(`172.17.0.1`). Use `ifconfig` or `ip addr` to find the docker bridge.
-
-
-## Code contributions <a name="contrib"></a>
-We welcome contributions to the Hyperledger Project in many forms. There's always plenty to do! Full details of how to contribute to this project are documented in the [CONTRIBUTING.md](CONTRIBUTING.md) file.
-
-## Communication <a name="communication"></a>
-We use [Hyperledger Slack](https://slack.hyperledger.org/) for communication and Google Hangouts&trade; for screen sharing between developers.
-
-For general purpose questions, use [StackOverflow](http://stackoverflow.com/questions/tagged/hyperledger). Even if questions are answered through Hyperledger Slack, please post them to StackOverflow so answers don't have to be repeated continuously.
-
-## Coding Golang <a name="coding"></a>
-- We require a file [header](docs/dev-setup/headers.txt) in all source code files. Simply copy and paste the header when you create a new file.
-- We code in Go&trade; and strictly follow the [best practices](http://golang.org/doc/effective_go.html)
-and will not accept any deviations. You must run the following tools against your Go code and fix all errors and warnings:
-	- [golint](https://github.com/golang/lint)
-	- [go vet](https://golang.org/cmd/vet/)
-
-## Writing Chaincode <a name="chaincode"></a>
-Since chaincode is written in Go language, you can set up the environment to accommodate the rapid edit-compile-run of your chaincode. Follow the instructions on the [Sandbox Setup](docs/API/SandboxSetup.md) page, which allows you to run your chaincode off the blockchain.
-
-## Setting Up a Network <a name="devnet"></a>
-
-To set up an development network composed of several validating peers, follow the instructions on the [Devnet Setup](docs/dev-setup/devnet-setup.md) page. This network leverages Docker to manage multiple peer instances on the same machine, allowing you to quickly test your chaincode.
-
-
-## Working with CLI, REST, and Node.js <a name="cli"></a>
-
-When you are ready to start interacting with the peer node through the available APIs and packages, follow the instructions on the [CoreAPI Documentation](docs/API/CoreAPI.md) page.
-
-## Configuration <a name="config"></a>
-
-Configuration utilizes the [viper](https://github.com/spf13/viper) and [cobra](https://github.com/spf13/cobra) libraries.
-
-There is a **core.yaml** file that contains the configuration for the peer process. Many of the configuration settings can be overridden on the command line by setting ENV variables that match the configuration setting, but by prefixing with *'CORE_'*. For example, logging level manipulation through the environment is shown below:
-
-    CORE_PEER_LOGGING_LEVEL=CRITICAL ./peer
-
-## Logging <a name="logging"></a>
-
-Logging utilizes the [go-logging](https://github.com/op/go-logging) library.  
-
-The available log levels in order of increasing verbosity are: *CRITICAL | ERROR | WARNING | NOTICE | INFO | DEBUG*
-
-See [specific logging control](docs/dev-setup/logging-control.md) instructions when running the peer process.
-
-## Generating gRPC code <a name="gRPC"></a>
-
-If you modify any `.proto` files, run the following command to generate/update the respective `.pb.go` files.
-
-```
-$GOPATH/src/github.com/hyperledger/fabric/devenv/compile_protos.sh
-```
-
-## Adding or updating Go packages <a name="vendoring"></a>
-=======
 [Apache License Version 2.0](LICENSE): The Hyperledger Project software license.
->>>>>>> 53c67ac9
 
 ## Installing the fabric
 [Installation](docs/dev-setup/install.md): Describes how to install the blockchain fabric and use project tools.
