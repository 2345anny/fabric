--- conflicted
+++ resolved
@@ -282,19 +282,16 @@
 
     state:
 
-<<<<<<< HEAD
       # Control the number state deltas that are maintained. This takes additional
       # disk space, but allow the state to be rolled backwards and forwards
       # without the need to replay transactions.
       deltaHistorySize: 500
-=======
+
     # The data structure in which the state will be stored. Different data
     # structures may offer different performance characteristics. Options are
     # 'buckettree' and 'trie'. If not set, the default data structure is the
     # 'buckettree'. This CANNOT be changed after the DB has been created.
     dataStructure: buckettree
-
->>>>>>> f89f613d
 
     deploy-system-chaincode: true
 ###############################################################################
