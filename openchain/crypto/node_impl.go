/*
Licensed to the Apache Software Foundation (ASF) under one
or more contributor license agreements.  See the NOTICE file
distributed with this work for additional information
regarding copyright ownership.  The ASF licenses this file
to you under the Apache License, Version 2.0 (the
"License"); you may not use this file except in compliance
with the License.  You may obtain a copy of the License at

  http://www.apache.org/licenses/LICENSE-2.0

Unless required by applicable law or agreed to in writing,
software distributed under the License is distributed on an
"AS IS" BASIS, WITHOUT WARRANTIES OR CONDITIONS OF ANY
KIND, either express or implied.  See the License for the
specific language governing permissions and limitations
under the License.
*/

package crypto

import (
	"crypto/ecdsa"
	"crypto/x509"
	"github.com/op/go-logging"
	"github.com/openblockchain/obc-peer/openchain/crypto/utils"
)

// Public Struct

type nodeImpl struct {
	isInitialized bool

	// Configuration
	conf *configuration

	// Logging
	log *logging.Logger

	// keyStore
	ks *keyStore

	// Certs
	rootsCertPool *x509.CertPool

	// 48-bytes identifier
	id []byte

	// Enrollment Certificate and private key
	enrollID      string
	enrollCert    *x509.Certificate
	enrollPrivKey *ecdsa.PrivateKey

	// Enrollment Chain
	enrollChainKey []byte
}

func (node *nodeImpl) GetName() string {
	return node.conf.name
}

func (node *nodeImpl) register(prefix, name string, pwd []byte, enrollID, enrollPWD string) error {
	if node.isInitialized {
		node.log.Error("Registering [%s]...done! Initialization already performed", enrollID)

		return utils.ErrAlreadyInitialized
	}

	// Init Conf
	if err := node.initConfiguration(prefix, name); err != nil {
		log.Error("Failed initiliazing configuration [%s] [%s].", enrollID, err)

		return err
	}

	// Start registration
	node.log.Info("Registering [%s]...", enrollID)

	if node.isRegistered() {
		node.log.Error("Registering [%s]...done! Registration already performed", enrollID)

		return utils.ErrAlreadyRegistered
	}
	// TODO: handle the error in a better way
	if err := node.createKeyStorage(); err != nil {
		node.log.Error("Failed creating key storage [%s].", err.Error())

		return err
	}

	if err := node.retrieveECACertsChain(enrollID); err != nil {
		node.log.Error("Failed retrieveing ECA certs chain [%s].", err.Error())

		return err
	}

	if err := node.retrieveTCACertsChain(enrollID); err != nil {
		node.log.Error("Failed retrieveing ECA certs chain [%s].", err.Error())

		return err
	}

<<<<<<< HEAD
			return err
		}

		if err := node.retrieveTLSCertificate(enrollID, enrollPWD); err != nil {
			node.log.Error("Failed retrieveing enrollment data: %s", err)

			return err
		}

		//	@Diego, @Dulce: this duplication caused the error. Above is the right call
//		if err := node.retrieveEnrollmentData(enrollID, enrollPWD); err != nil {
//			node.log.Error("Failed retrieveing enrollment data: %s", err)
//
//			return err
//		}
=======
	if err := node.retrieveEnrollmentData(enrollID, enrollPWD); err != nil {
		node.log.Error("Failed retrieveing enrollment data [%s].", err.Error())

		return err
>>>>>>> e55bd375
	}

	node.log.Info("Registering [%s]...done!", enrollID)

	return nil
}

func (node *nodeImpl) init(prefix, name string, pwd []byte) error {
	if node.isInitialized {
		node.log.Error("Already initializaed.")

		return utils.ErrAlreadyInitialized
	}

	// Init Conf
	if err := node.initConfiguration(prefix, name); err != nil {
		return err
	}

	if !node.isRegistered() {
		node.log.Error("Not registered yet.")

		return utils.ErrRegistrationRequired
	}

	// Initialize keystore
	node.log.Info("Init keystore...")
	// TODO: password support
	err := node.initKeyStore()
	if err != nil {
		if err != utils.ErrKeyStoreAlreadyInitialized {
			node.log.Error("Keystore already initialized.")
		} else {
			node.log.Error("Failed initiliazing keystore [%s].", err.Error())

			return err
		}
	}
	node.log.Info("Init keystore...done.")

	// Init crypto engine
	err = node.initCryptoEngine()
	if err != nil {
		node.log.Error("Failed initiliazing crypto engine [%s].", err.Error())
		return err
	}

	// Initialisation complete
	node.isInitialized = true

	node.log.Info("Initialization...done.")

	return nil
}

func (node *nodeImpl) close() error {
	// Close keystore
	var err error

	if node.ks != nil {
		err = node.ks.close()
	}

	return err
}<|MERGE_RESOLUTION|>--- conflicted
+++ resolved
@@ -100,28 +100,16 @@
 		return err
 	}
 
-<<<<<<< HEAD
-			return err
-		}
-
-		if err := node.retrieveTLSCertificate(enrollID, enrollPWD); err != nil {
-			node.log.Error("Failed retrieveing enrollment data: %s", err)
-
-			return err
-		}
-
-		//	@Diego, @Dulce: this duplication caused the error. Above is the right call
-//		if err := node.retrieveEnrollmentData(enrollID, enrollPWD); err != nil {
-//			node.log.Error("Failed retrieveing enrollment data: %s", err)
-//
-//			return err
-//		}
-=======
 	if err := node.retrieveEnrollmentData(enrollID, enrollPWD); err != nil {
 		node.log.Error("Failed retrieveing enrollment data [%s].", err.Error())
 
 		return err
->>>>>>> e55bd375
+	}
+
+	if err := node.retrieveTLSCertificate(enrollID, enrollPWD); err != nil {
+		node.log.Error("Failed retrieveing enrollment data: %s", err)
+
+		return err
 	}
 
 	node.log.Info("Registering [%s]...done!", enrollID)
