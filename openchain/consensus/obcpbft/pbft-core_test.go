/*
Licensed to the Apache Software Foundation (ASF) under one
or more contributor license agreements.  See the NOTICE file
distributed with this work for additional information
regarding copyright ownership.  The ASF licenses this file
to you under the Apache License, Version 2.0 (the
"License"); you may not use this file except in compliance
with the License.  You may obtain a copy of the License at

  http://www.apache.org/licenses/LICENSE-2.0

Unless required by applicable law or agreed to in writing,
software distributed under the License is distributed on an
"AS IS" BASIS, WITHOUT WARRANTIES OR CONDITIONS OF ANY
KIND, either express or implied.  See the License for the
specific language governing permissions and limitations
under the License.
*/

package obcpbft

import (
	"bytes"
	"encoding/base64"
	"fmt"
	gp "google/protobuf"
	"os"
	"reflect"
	"strings"
	"testing"
	"time"

	"github.com/golang/protobuf/proto"
	"github.com/op/go-logging"

	"github.com/openblockchain/obc-peer/openchain/consensus"
	pb "github.com/openblockchain/obc-peer/protos"
)

func init() {
	logging.SetLevel(logging.DEBUG, "")
}

func makeTestnetPbftCore(inst *instance) {
	os.Setenv("OPENCHAIN_OBCPBFT_GENERAL_N", fmt.Sprintf("%d", inst.net.N)) // TODO, a little hacky, but needed for state transfer not to get upset
	defer func() {
		os.Unsetenv("OPENCHAIN_OBCPBFT_GENERAL_N")
	}()
	config := loadConfig()
	inst.pbft = newPbftCore(uint64(inst.id), config, inst, inst)
	inst.pbft.replicaCount = inst.net.N
	inst.pbft.f = inst.net.f
	inst.deliver = func(msg []byte, senderHandle *pb.PeerID) {
		senderID, _ := getValidatorID(senderHandle)
		inst.pbft.receive(msg, senderID)
	}
}

func TestEnvOverride(t *testing.T) {
	config := loadConfig()

	key := "general.mode"                       // for a key that exists
	envName := "OPENCHAIN_OBCPBFT_GENERAL_MODE" // env override name
	overrideValue := "overide_test"             // value to override default value with

	// test key
	if ok := config.IsSet("general.mode"); !ok {
		t.Fatalf("Cannot test env override because \"%s\" does not seem to be set", key)
	}

	os.Setenv(envName, overrideValue)
	// The override config value will cause other calls to fail unless unset.
	defer func() {
		os.Unsetenv(envName)
	}()

	if ok := config.IsSet("general.mode"); !ok {
		t.Fatalf("Env override in place, and key \"%s\" is not set", key)
	}

	// read key
	configVal := config.GetString("general.mode")
	if configVal != overrideValue {
		t.Fatalf("Env override in place, expected key \"%s\" to be \"%s\" but instead got \"%s\"", key, overrideValue, configVal)
	}

}

func TestMaliciousPrePrepare(t *testing.T) {
	mock := newMock()
	instance := newPbftCore(1, loadConfig(), mock, mock)
	defer instance.close()
	instance.replicaCount = 5

	digest1 := "hi there"
	request2 := &Request{Payload: []byte("other"), ReplicaId: uint64(generateBroadcaster(instance.replicaCount))}

	pbftMsg := &Message{&Message_PrePrepare{&PrePrepare{
		View:           0,
		SequenceNumber: 1,
		RequestDigest:  digest1,
		Request:        request2,
		ReplicaId:      0,
	}}}
	err := instance.recvMsgSync(pbftMsg, 0)
	if err != nil {
		t.Fatalf("Failed to handle PBFT message: %s", err)
	}

	if len(mock.broadcasted) != 0 {
		t.Fatalf("Expected to ignore malicious pre-prepare")
	}
}

func TestWrongReplicaID(t *testing.T) {
	validatorCount := 4
	net := makeTestnet(validatorCount, makeTestnetPbftCore)
	defer net.close()

	chainTxMsg := createOcMsgWithChainTx(1)
	req := &Request{
		Timestamp: chainTxMsg.Timestamp,
		Payload:   chainTxMsg.Payload,
		ReplicaId: 1,
	}
	pbftMsg := &Message{&Message_Request{req}}
	err := net.replicas[0].pbft.recvMsgSync(pbftMsg, 0)

	if err == nil {
		t.Fatalf("Shouldn't have processed message with incorrect replica ID")
	}

	if err != nil {
		rightError := strings.HasPrefix(err.Error(), "Sender ID")
		if !rightError {
			t.Fatalf("Should have returned error about incorrect replica ID on the incoming message")
		}
	}
}

func TestIncompletePayload(t *testing.T) {
	mock := newMock()
	instance := newPbftCore(1, loadConfig(), mock, mock)
	defer instance.close()
	instance.replicaCount = 5

	broadcaster := uint64(generateBroadcaster(instance.replicaCount))

	checkMsg := func(msg *Message, errMsg string, args ...interface{}) {
		_ = instance.recvMsgSync(msg, broadcaster)
		if len(mock.broadcasted) != 0 {
			t.Errorf(errMsg, args...)
		}
	}

	checkMsg(&Message{}, "Expected to reject empty message")
	checkMsg(&Message{&Message_Request{&Request{ReplicaId: broadcaster}}}, "Expected to reject empty request")
	checkMsg(&Message{&Message_PrePrepare{&PrePrepare{ReplicaId: broadcaster}}}, "Expected to reject empty pre-prepare")
	checkMsg(&Message{&Message_PrePrepare{&PrePrepare{SequenceNumber: 1, ReplicaId: broadcaster}}}, "Expected to reject incomplete pre-prepare")
}

func TestNetwork(t *testing.T) {
	validatorCount := 7
	net := makeTestnet(validatorCount, makeTestnetPbftCore)
	defer net.close()

	msg := createOcMsgWithChainTx(1)
	err := net.replicas[0].pbft.request(msg.Payload, uint64(generateBroadcaster(validatorCount)))
	if err != nil {
		t.Fatalf("Request failed: %s", err)
	}

	err = net.process()
	if err != nil {
		t.Fatalf("Processing failed: %s", err)
	}

	for _, inst := range net.replicas {
		blockHeight, _ := inst.ledger.GetBlockchainSize()
		if blockHeight <= 1 {
			t.Errorf("Instance %d did not execute transaction", inst.id)
			continue
		}
		if blockHeight != 2 {
			t.Errorf("Instance %d executed more than one transaction", inst.id)
			continue
		}
		highestBlock, _ := inst.ledger.GetBlock(blockHeight - 1)
		if !reflect.DeepEqual(highestBlock.Transactions[0].Payload, msg.Payload) {
			t.Errorf("Instance %d executed wrong transaction, %x should be %x",
				inst.id, highestBlock.Transactions[0].Payload, msg.Payload)
		}
	}
}

func TestCheckpoint(t *testing.T) {
	validatorCount := 4
	net := makeTestnet(validatorCount, func(inst *instance) {
		makeTestnetPbftCore(inst)
		inst.pbft.K = 2
	})
	defer net.close()

	execReq := func(iter int64) {
		txTime := &gp.Timestamp{Seconds: iter, Nanos: 0}
		tx := &pb.Transaction{Type: pb.Transaction_CHAINCODE_NEW, Timestamp: txTime}
		txPacked, err := proto.Marshal(tx)
		if err != nil {
			t.Fatalf("Failed to marshal TX block: %s", err)
		}
		msg := &Message{&Message_Request{&Request{Payload: txPacked, ReplicaId: uint64(generateBroadcaster(validatorCount))}}}
		err = net.replicas[0].pbft.recvMsgSync(msg, msg.GetRequest().ReplicaId)
		if err != nil {
			t.Fatalf("Request failed: %s", err)
		}

		err = net.process()
		if err != nil {
			t.Fatalf("Processing failed: %s", err)
		}
	}

	execReq(1)
	execReq(2)

	for _, inst := range net.replicas {
		if len(inst.pbft.chkpts) != 1 {
			t.Errorf("Expected 1 checkpoint, found %d", len(inst.pbft.chkpts))
			continue
		}

		if _, ok := inst.pbft.chkpts[2]; !ok {
			t.Errorf("Expected checkpoint for seqNo 2, got %s", inst.pbft.chkpts)
			continue
		}

		if inst.pbft.h != 2 {
			t.Errorf("Expected low water mark to be 2, got %d", inst.pbft.h)
			continue
		}
	}
}

func TestLostPrePrepare(t *testing.T) {
	validatorCount := 4
	net := makeTestnet(validatorCount, makeTestnetPbftCore)
	defer net.close()

	txTime := &gp.Timestamp{Seconds: 1, Nanos: 0}
	tx := &pb.Transaction{Type: pb.Transaction_CHAINCODE_NEW, Timestamp: txTime}
	txPacked, _ := proto.Marshal(tx)

	req := &Request{
		Timestamp: &gp.Timestamp{Seconds: 1, Nanos: 0},
		Payload:   txPacked,
		ReplicaId: uint64(generateBroadcaster(validatorCount)),
	}

	_ = net.replicas[0].pbft.recvRequest(req)

	// clear all messages sent by primary
	msg := net.msgs[0]
	net.msgs = net.msgs[:0]

	// deliver pre-prepare to subset of replicas
	for _, inst := range net.replicas[1 : len(net.replicas)-1] {
		msgReq := &Message{}
		err := proto.Unmarshal(msg.msg, msgReq)
		if err != nil {
			t.Fatal("Could not unmarshal message")
		}
		inst.pbft.recvMsgSync(msgReq, uint64(msg.src))
	}

	err := net.process()
	if err != nil {
		t.Fatalf("Processing failed: %s", err)
	}

	for _, inst := range net.replicas {
		blockHeight, _ := inst.ledger.GetBlockchainSize()
		if inst.id != 3 && blockHeight <= 1 {
			t.Errorf("Expected execution on replica %d", inst.id)
			continue
		}
		if inst.id == 3 && blockHeight > 1 {
			t.Errorf("Expected no execution")
			continue
		}
	}
}

func TestInconsistentPrePrepare(t *testing.T) {
	validatorCount := 4
	net := makeTestnet(validatorCount, makeTestnetPbftCore)
	defer net.close()

	txTime := &gp.Timestamp{Seconds: 1, Nanos: 0}
	tx := &pb.Transaction{Type: pb.Transaction_CHAINCODE_NEW, Timestamp: txTime}
	txPacked, _ := proto.Marshal(tx)

	makePP := func(iter int64) *PrePrepare {
		req := &Request{
			Timestamp: &gp.Timestamp{Seconds: iter, Nanos: 0},
			Payload:   txPacked,
			ReplicaId: uint64(generateBroadcaster(validatorCount)),
		}
		preprep := &PrePrepare{
			View:           0,
			SequenceNumber: 1,
			RequestDigest:  hashReq(req),
			Request:        req,
			ReplicaId:      0,
		}
		return preprep
	}

	_ = net.replicas[0].pbft.recvRequest(makePP(1).Request)

	// clear all messages sent by primary
	net.msgs = net.msgs[:0]

	// replace with fake messages
	_ = net.replicas[1].pbft.recvPrePrepare(makePP(1))
	_ = net.replicas[2].pbft.recvPrePrepare(makePP(2))
	_ = net.replicas[3].pbft.recvPrePrepare(makePP(3))

	err := net.process()
	if err != nil {
		t.Fatalf("Processing failed: %s", err)
	}

	for _, inst := range net.replicas {
		blockHeight, _ := inst.ledger.GetBlockchainSize()
		if blockHeight > 1 {
			t.Errorf("Expected no execution")
			continue
		}
	}
}

func TestViewChange(t *testing.T) {
	validatorCount := 4
	net := makeTestnet(validatorCount, func(inst *instance) {
		makeTestnetPbftCore(inst)
		inst.pbft.K = 2
		inst.pbft.L = inst.pbft.K * 2
	})
	defer net.close()

	execReq := func(iter int64) {
		txTime := &gp.Timestamp{Seconds: iter, Nanos: 0}
		tx := &pb.Transaction{Type: pb.Transaction_CHAINCODE_NEW, Timestamp: txTime}
		txPacked, err := proto.Marshal(tx)
		if err != nil {
			t.Fatalf("Failed to marshal TX block: %s", err)
		}
		msg := &Message{&Message_Request{&Request{Payload: txPacked, ReplicaId: uint64(generateBroadcaster(validatorCount))}}}
		err = net.replicas[0].pbft.recvMsgSync(msg, msg.GetRequest().ReplicaId)
		if err != nil {
			t.Fatalf("Request failed: %s", err)
		}

		err = net.process()
		if err != nil {
			t.Fatalf("Processing failed: %s", err)
		}
	}

	execReq(1)
	execReq(2)
	execReq(3)

	for i := 2; i < len(net.replicas); i++ {
		net.replicas[i].pbft.sendViewChange()
	}

	err := net.process()
	if err != nil {
		t.Fatalf("Processing failed: %s", err)
	}

	if net.replicas[1].pbft.view != 1 || net.replicas[0].pbft.view != 1 {
		t.Fatalf("Replicas did not follow f+1 crowd to trigger view-change")
	}

	cp, ok := net.replicas[1].pbft.selectInitialCheckpoint(net.replicas[1].pbft.getViewChanges())
	if !ok || cp.SequenceNumber != 2 {
		t.Fatalf("Wrong new initial checkpoint: %+v",
			net.replicas[1].pbft.viewChangeStore)
	}

	msgList := net.replicas[1].pbft.assignSequenceNumbers(net.replicas[1].pbft.getViewChanges(), cp.SequenceNumber)
	if msgList[4] != "" || msgList[5] != "" || msgList[3] == "" {
		t.Fatalf("Wrong message list: %+v", msgList)
	}
}

func TestInconsistentDataViewChange(t *testing.T) {
	validatorCount := 4
	net := makeTestnet(validatorCount, makeTestnetPbftCore)
	defer net.close()

	txTime := &gp.Timestamp{Seconds: 1, Nanos: 0}
	tx := &pb.Transaction{Type: pb.Transaction_CHAINCODE_NEW, Timestamp: txTime}
	txPacked, _ := proto.Marshal(tx)

	makePP := func(iter int64) *PrePrepare {
		req := &Request{
			Timestamp: &gp.Timestamp{Seconds: iter, Nanos: 0},
			Payload:   txPacked,
			ReplicaId: uint64(generateBroadcaster(validatorCount)),
		}
		preprep := &PrePrepare{
			View:           0,
			SequenceNumber: 1,
			RequestDigest:  hashReq(req),
			Request:        req,
			ReplicaId:      0,
		}
		return preprep
	}

	_ = net.replicas[0].pbft.recvRequest(makePP(0).Request)

	// clear all messages sent by primary
	net.msgs = net.msgs[:0]

	// replace with fake messages
	_ = net.replicas[1].pbft.recvPrePrepare(makePP(1))
	_ = net.replicas[2].pbft.recvPrePrepare(makePP(1))
	_ = net.replicas[3].pbft.recvPrePrepare(makePP(0))

	err := net.process()
	if err != nil {
		t.Fatalf("Processing failed: %s", err)
	}

	for _, inst := range net.replicas {
		blockHeight, _ := inst.ledger.GetBlockchainSize()
		if blockHeight > 1 {
			t.Errorf("Expected no execution")
			continue
		}
	}

	for _, inst := range net.replicas {
		inst.pbft.sendViewChange()
	}

	err = net.process()
	if err != nil {
		t.Fatalf("Processing failed: %s", err)
	}

	for _, inst := range net.replicas {
		blockHeight, _ := inst.ledger.GetBlockchainSize()
		if blockHeight <= 1 {
			t.Errorf("Expected execution")
			continue
		}
	}
}

func TestViewChangeWithStateTransfer(t *testing.T) {
	validatorCount := 4
	net := makeTestnet(validatorCount, makeTestnetPbftCore)
	defer net.close()

	var err error

	for _, inst := range net.replicas {
		inst.pbft.K = 2
		inst.pbft.L = 4
	}

	stsrc := net.replicas[3].pbft.sts.CompletionChannel()

	txTime := &gp.Timestamp{Seconds: 1, Nanos: 0}
	tx := &pb.Transaction{Type: pb.Transaction_CHAINCODE_NEW, Timestamp: txTime}
	txPacked, _ := proto.Marshal(tx)

	broadcaster := uint64(generateBroadcaster(validatorCount))

	makePP := func(iter int64) *PrePrepare {
		req := &Request{
			Timestamp: &gp.Timestamp{Seconds: iter, Nanos: 0},
			Payload:   txPacked,
			ReplicaId: broadcaster,
		}
		preprep := &PrePrepare{
			View:           0,
			SequenceNumber: uint64(iter),
			RequestDigest:  hashReq(req),
			Request:        req,
			ReplicaId:      0,
		}
		return preprep
	}

	// Have primary advance the sequence number past a checkpoint for replicas 0,1,2
	for i := int64(1); i <= 3; i++ {
		_ = net.replicas[0].pbft.recvRequest(makePP(i).Request)

		// clear all messages sent by primary
		net.msgs = net.msgs[:0]

		_ = net.replicas[0].pbft.recvPrePrepare(makePP(i))
		_ = net.replicas[1].pbft.recvPrePrepare(makePP(i))
		_ = net.replicas[2].pbft.recvPrePrepare(makePP(i))

		err = net.process()
		if err != nil {
			t.Fatalf("Processing failed: %s", err)
		}
	}

	fmt.Println("Done with stage 1")

	// Have primary now deliberately skip a sequence number to deadlock until viewchange
	_ = net.replicas[0].pbft.recvRequest(makePP(4).Request)

	// clear all messages sent by primary
	net.msgs = net.msgs[:0]

	// replace with fake messages
	_ = net.replicas[1].pbft.recvPrePrepare(makePP(5))
	_ = net.replicas[2].pbft.recvPrePrepare(makePP(5))
	_ = net.replicas[3].pbft.recvPrePrepare(makePP(4))

	err = net.process()
	if err != nil {
		t.Fatalf("Processing failed: %s", err)
	}

	fmt.Println("Done with stage 2")

	for _, inst := range net.replicas {
		inst.pbft.sendViewChange()
	}

	fmt.Println("Done with stage 3")
	err = net.process()
	if err != nil {
		t.Fatalf("Processing failed: %s", err)
	}

	select {
	case <-stsrc:
		// State transfer for replica 3 is complete
	case <-time.After(2 * time.Second):
		t.Fatalf("Timed out waiting for state transfer to complete")
	}
	fmt.Println("Done with stage 4")

	err = net.process()
	if err != nil {
		t.Fatalf("Processing failed: %s", err)
	}
	fmt.Println("Done with stage 5")

	for _, inst := range net.replicas {
		blockHeight, _ := inst.ledger.GetBlockchainSize()
		if blockHeight <= 4 {
			t.Errorf("Expected execution for inst %d, got blockheight of %d", inst.pbft.id, blockHeight)
			continue
		}
	}
	fmt.Println("Done with stage 6")
}

func TestNewViewTimeout(t *testing.T) {
<<<<<<< HEAD
	millisUntilTimeout := time.Duration(100)
=======
	millisUntilTimeout := time.Duration(10)
>>>>>>> 562ffe52

	if testing.Short() {
		t.Skip("Skipping timeout test")
	}

	validatorCount := 4
	net := makeTestnet(validatorCount, func(inst *instance) {
		makeTestnetPbftCore(inst)
		inst.pbft.newViewTimeout = millisUntilTimeout * time.Millisecond
		inst.pbft.requestTimeout = inst.pbft.newViewTimeout
		inst.pbft.lastNewViewTimeout = inst.pbft.newViewTimeout
	})
	defer net.close()

	replica1Disabled := false
	net.filterFn = func(src int, dst int, msg []byte) []byte {
		if dst == -1 && src == 1 && replica1Disabled {
			return nil
		}
		return msg
	}

	broadcaster := uint64(generateBroadcaster(validatorCount))

	txTime := &gp.Timestamp{Seconds: 1, Nanos: 0}
	tx := &pb.Transaction{Type: pb.Transaction_CHAINCODE_NEW, Timestamp: txTime}
	txPacked, _ := proto.Marshal(tx)
	msg := &Message{&Message_Request{&Request{Payload: txPacked, ReplicaId: broadcaster}}}
	msgPacked, _ := proto.Marshal(msg)

	go net.processContinually()

	ticker := time.NewTicker(millisUntilTimeout * time.Millisecond)

	// This will eventually trigger 1's request timeout
	// We check that one single timed out replica will not keep trying to change views by itself
<<<<<<< HEAD
	net.replicas[1].pbft.receive(msgPacked)
=======
	net.replicas[1].pbft.receive(msgPacked, broadcaster)
>>>>>>> 562ffe52
	fmt.Println("Debug: Sleeping 1")
	for i := 0; i < 5; i++ {
		<-ticker.C // Let the timeout interval pass twice to ensure it fires for replica 1
		fmt.Println("Debug: (still) Sleeping 1")
	}
	fmt.Println("Debug: Waking 1")

	// This will eventually trigger 3's request timeout, which will lead to a view change to 1.
	// However, we disable 1, which will disable the new-view going through.
	// This checks that replicas will automatically move to view 2 when the view change times out.
	// However, 2 does not know about the missing request, and therefore the request will not be
	// pre-prepared and finally executed.  This will lead to another view-change timeout, even on
	// the replicas that never saw the request (e.g. 0)
	// Finally, 3 will be new primary and pre-prepare the missing request.
	replica1Disabled = true
<<<<<<< HEAD
	net.replicas[3].pbft.receive(msgPacked)
=======
	net.replicas[3].pbft.receive(msgPacked, broadcaster)
>>>>>>> 562ffe52
	fmt.Println("Debug: Sleeping 2")
	for i := 0; i < 10; i++ {
		fmt.Println("Debug: (still) Sleeping 2")
		<-ticker.C // Let the timeout interval pass 10 times, but potentially much longer in a VM
	}
	fmt.Println("Debug: Waking 2")

	ticker.Stop()

	net.close()
	for i, inst := range net.replicas {
		if inst.pbft.view < 3 {
			t.Errorf("Should have reached view 3, got %d instead for replica %d", inst.pbft.view, i)
		}
		blockHeight, _ := inst.ledger.GetBlockchainSize()
		blockHeightExpected := uint64(2)
		if blockHeight != blockHeightExpected {
			t.Errorf("Should have executed %d, got %d instead for replica %d", blockHeightExpected, blockHeight, i)
		}
	}
}

func TestFallBehind(t *testing.T) {
	validatorCount := 4
	net := makeTestnet(validatorCount, func(inst *instance) {
		makeTestnetPbftCore(inst)
		inst.pbft.K = 2
		inst.pbft.L = 2 * inst.pbft.K
	})
	defer net.close()

	execReq := func(iter int64, skipThree bool) {
		// Create a message of type `OpenchainMessage_CHAIN_TRANSACTION`
		txTime := &gp.Timestamp{Seconds: iter, Nanos: 0}
		tx := &pb.Transaction{Type: pb.Transaction_CHAINCODE_NEW, Timestamp: txTime}
		txPacked, err := proto.Marshal(tx)
		if err != nil {
			t.Fatalf("Failed to marshal TX block: %s", err)
		}

		msg := &Message{&Message_Request{&Request{Payload: txPacked, ReplicaId: uint64(generateBroadcaster(validatorCount))}}}

		err = net.replicas[0].pbft.recvMsgSync(msg, msg.GetRequest().ReplicaId)
		if err != nil {
			t.Fatalf("Request failed: %s", err)
		}

		if skipThree {
			// Send the request for consensus to everone but replica 3
			net.filterFn = func(src, replica int, msg []byte) []byte {
				if src != -1 && replica == 3 {
					return nil
				}

				return msg
			}
		} else {
			// Send the request for consensus to everone
			net.filterFn = nil
		}
		err = net.process()

		if err != nil {
			t.Fatalf("Processing failed: %s", err)
		}
	}

	inst := net.replicas[3].pbft

	// Send enough requests to get to a checkpoint quorum certificate with sequence number L+K
	execReq(1, true)
	for request := int64(2); uint64(request) <= inst.L+inst.K; request++ {
		execReq(request, false)
	}

	if !inst.sts.InProgress() {
		t.Fatalf("Replica did not detect that it has fallen behind.")
	}

	if len(inst.chkpts) != 0 {
		t.Fatalf("Expected no checkpoints, found %d", len(inst.chkpts))
	}

	if inst.h != inst.L+inst.K {
		t.Fatalf("Expected low water mark to be %d, got %d", inst.L+inst.K, inst.h)
	}

	// Send enough requests to get to a weak checkpoint certificate certain with sequence number L+K*2
	for request := int64(inst.L + inst.K + 1); uint64(request) <= inst.L+inst.K*2; request++ {
		execReq(request, false)
	}

	success := false

	for i := 0; i < 200; i++ { // Loops for up to 2 seconds waiting
		time.Sleep(10 * time.Millisecond)
		if !inst.sts.InProgress() {
			success = true
			break
		}
	}

	if !success {
		t.Fatalf("Request failed to complete state transfer within 2 seconds")
	}

	execReq(int64(inst.L+inst.K*2+1), false)

	if inst.lastExec != inst.L+inst.K*2+1 {
		t.Fatalf("Replica did not begin participating normally after state transfer completed")
	}
}

func executeStateTransferFromPBFT(pbft *pbftCore, ml *MockLedger, blockNumber, sequenceNumber uint64, mrls *map[pb.PeerID]*MockRemoteLedger) error {

	var chkpt *Checkpoint

	for i := uint64(1); i <= 3; i++ {
		chkpt = &Checkpoint{
			SequenceNumber: sequenceNumber - i,
			ReplicaId:      i,
			BlockNumber:    blockNumber - i,
			BlockHash:      base64.StdEncoding.EncodeToString(SimpleGetBlockHash(blockNumber - i)),
		}
		handle, _ := getValidatorHandle(uint64(i))
		(*mrls)[*handle].blockHeight = blockNumber - 2
		pbft.witnessCheckpoint(chkpt)
	}

	if !pbft.sts.InProgress() {
		return fmt.Errorf("Replica did not detect itself falling behind to initiate the state transfer")
	}

	result := pbft.sts.CompletionChannel()

	for i := 1; i < pbft.replicaCount; i++ {
		chkpt = &Checkpoint{
			SequenceNumber: sequenceNumber,
			ReplicaId:      uint64(i),
			BlockNumber:    blockNumber,
			BlockHash:      base64.StdEncoding.EncodeToString(SimpleGetBlockHash(blockNumber)),
		}
		handle, _ := getValidatorHandle(uint64(i))
		(*mrls)[*handle].blockHeight = blockNumber + 1
		pbft.checkpointStore[*chkpt] = true
	}

	pbft.witnessCheckpointWeakCert(chkpt)

	select {
	case <-time.After(time.Second * 2):
		return fmt.Errorf("Timed out waiting for state to catch up, error in state transfer")
	case <-result:
		// Do nothing, continue the test
	}

	if size, _ := pbft.ledger.GetBlockchainSize(); size != blockNumber+1 { // Will never fail
		return fmt.Errorf("Blockchain should be caught up to block %d, but is only %d tall", blockNumber, size)
	}

	block, err := pbft.ledger.GetBlock(blockNumber)

	if nil != err {
		return fmt.Errorf("Error retrieving last block in the mock chain.")
	}

	if stateHash, _ := pbft.ledger.GetCurrentStateHash(); !bytes.Equal(stateHash, block.StateHash) {
		return fmt.Errorf("Current state does not validate against the latest block.")
	}

	return nil
}

func TestCatchupFromPBFTSimple(t *testing.T) {
	rols := make(map[pb.PeerID]consensus.ReadOnlyLedger)
	mrls := make(map[pb.PeerID]*MockRemoteLedger)
	for i := uint64(0); i <= 3; i++ {
		peerID, _ := getValidatorHandle(i)
		l := &MockRemoteLedger{}
		rols[*peerID] = l
		mrls[*peerID] = l
	}

	// Test from blockheight of 1, with valid genesis block
	ml := NewMockLedger(&rols, nil)
	ml.PutBlock(0, SimpleGetBlock(0))
	config := loadConfig()
	pbft := newPbftCore(0, config, nil, ml)
	pbft.K = 2
	pbft.L = 4
	pbft.replicaCount = 4

	if err := executeStateTransferFromPBFT(pbft, ml, 7, 10, &mrls); nil != err {
		t.Fatalf("TestCatchupFromPBFT simple case: %s", err)
	}
}

func TestCatchupFromPBFTDivergentSeqBlock(t *testing.T) {
	rols := make(map[pb.PeerID]consensus.ReadOnlyLedger)
	mrls := make(map[pb.PeerID]*MockRemoteLedger)
	for i := uint64(0); i <= 3; i++ {
		peerID, _ := getValidatorHandle(i)
		l := &MockRemoteLedger{}
		rols[*peerID] = l
		mrls[*peerID] = l
	}

	// Test from blockheight of 1, with valid genesis block
	ml := NewMockLedger(&rols, nil)
	ml.PutBlock(0, SimpleGetBlock(0))
	config := loadConfig()
	pbft := newPbftCore(0, config, nil, ml)
	pbft.K = 2
	pbft.L = 4
	pbft.replicaCount = 4

	// Test to make sure that the block number and sequence number can diverge
	if err := executeStateTransferFromPBFT(pbft, ml, 7, 100, &mrls); nil != err {
		t.Fatalf("TestCatchupFromPBFTDivergentSeqBlock separated block/seqnumber: %s", err)
	}
}

func TestPbftF0(t *testing.T) {
	net := makeTestnet(1, func(inst *instance) {
		os.Setenv("OPENCHAIN_OBCPBFT_GENERAL_N", fmt.Sprintf("%d", inst.net.N)) // TODO, a little hacky, but needed for state transfer not to get upset
		os.Setenv("OPENCHAIN_OBCPBFT_GENERAL_F", "0")                           // TODO, a little hacky, but needed for state transfer not to get upset
		defer func() {
			os.Unsetenv("OPENCHAIN_OBCPBFT_GENERAL_N")
			os.Unsetenv("OPENCHAIN_OBCPBFT_GENERAL_F")
		}()
		config := loadConfig()
		inst.pbft = newPbftCore(uint64(inst.id), config, inst, inst)
		inst.pbft.replicaCount = inst.net.N
		inst.pbft.f = inst.net.f
		inst.deliver = func(msg []byte, senderHandle *pb.PeerID) {
			senderID, _ := getValidatorID(senderHandle)
			inst.pbft.receive(msg, senderID)
		}

	})
	defer net.close()

	// Create a message of type: `OpenchainMessage_CHAIN_TRANSACTION`
	txTime := &gp.Timestamp{Seconds: 1, Nanos: 0}
	tx := &pb.Transaction{Type: pb.Transaction_CHAINCODE_NEW, Timestamp: txTime, Payload: []byte("TestNetwork")}
	txPacked, err := proto.Marshal(tx)
	if err != nil {
		t.Fatalf("Failed to marshal TX block: %s", err)
	}
	err = net.replicas[0].pbft.request(txPacked, 0)
	if err != nil {
		t.Fatalf("Request failed: %s", err)
	}

	err = net.process()
	if err != nil {
		t.Fatalf("Processing failed: %s", err)
	}

	for _, inst := range net.replicas {
		blockHeight, _ := inst.ledger.GetBlockchainSize()
		if blockHeight <= 1 {
			t.Errorf("Instance %d did not execute transaction", inst.id)
			continue
		}
		if blockHeight != 2 {
			t.Errorf("Instance %d executed more than one transaction", inst.id)
			continue
		}
		highestBlock, _ := inst.ledger.GetBlock(blockHeight - 1)
		if !reflect.DeepEqual(highestBlock.Transactions[0].Payload, txPacked) {
			t.Errorf("Instance %d executed wrong transaction, %x should be %x",
				inst.id, highestBlock.Transactions[0].Payload, txPacked)
		}
	}
}<|MERGE_RESOLUTION|>--- conflicted
+++ resolved
@@ -570,11 +570,7 @@
 }
 
 func TestNewViewTimeout(t *testing.T) {
-<<<<<<< HEAD
 	millisUntilTimeout := time.Duration(100)
-=======
-	millisUntilTimeout := time.Duration(10)
->>>>>>> 562ffe52
 
 	if testing.Short() {
 		t.Skip("Skipping timeout test")
@@ -611,11 +607,7 @@
 
 	// This will eventually trigger 1's request timeout
 	// We check that one single timed out replica will not keep trying to change views by itself
-<<<<<<< HEAD
-	net.replicas[1].pbft.receive(msgPacked)
-=======
 	net.replicas[1].pbft.receive(msgPacked, broadcaster)
->>>>>>> 562ffe52
 	fmt.Println("Debug: Sleeping 1")
 	for i := 0; i < 5; i++ {
 		<-ticker.C // Let the timeout interval pass twice to ensure it fires for replica 1
@@ -631,11 +623,7 @@
 	// the replicas that never saw the request (e.g. 0)
 	// Finally, 3 will be new primary and pre-prepare the missing request.
 	replica1Disabled = true
-<<<<<<< HEAD
-	net.replicas[3].pbft.receive(msgPacked)
-=======
 	net.replicas[3].pbft.receive(msgPacked, broadcaster)
->>>>>>> 562ffe52
 	fmt.Println("Debug: Sleeping 2")
 	for i := 0; i < 10; i++ {
 		fmt.Println("Debug: (still) Sleeping 2")
