/*
Licensed to the Apache Software Foundation (ASF) under one
or more contributor license agreements.  See the NOTICE file
distributed with this work for additional information
regarding copyright ownership.  The ASF licenses this file
to you under the Apache License, Version 2.0 (the
"License"); you may not use this file except in compliance
with the License.  You may obtain a copy of the License at

  http://www.apache.org/licenses/LICENSE-2.0

Unless required by applicable law or agreed to in writing,
software distributed under the License is distributed on an
"AS IS" BASIS, WITHOUT WARRANTIES OR CONDITIONS OF ANY
KIND, either express or implied.  See the License for the
specific language governing permissions and limitations
under the License.
*/

package consensus

import pb "github.com/openblockchain/obc-peer/protos"

// Consenter is implemented by every consensus plugin package
type Consenter interface {
	RecvMsg(msg *pb.OpenchainMessage) error
}

// CPI (Consensus Programming Interface) is the set of
// stack-facing methods available to the consensus plugin
type CPI interface {
<<<<<<< HEAD
	GetReplicaHash() (self string, network []string, err error)
	GetReplicaID(addr string) (id uint64, err error)

	Broadcast(msg *pb.OpenchainMessage) error
	Unicast(msgPayload []byte, receiver string) error
=======
	GetNetworkHandles() (self string, network []string, err error)
	GetReplicaHandle(id uint64) (handle string, err error)
	GetReplicaID(handle string) (id uint64, err error)

	Broadcast(msg *pb.OpenchainMessage) error
	Unicast(msg *pb.OpenchainMessage, receiverHandle string) error
>>>>>>> 94735026

	BeginTxBatch(id interface{}) error
	ExecTXs(txs []*pb.Transaction) ([]byte, []error)
	CommitTxBatch(id interface{}, transactions []*pb.Transaction, proof []byte) error
	RollbackTxBatch(id interface{}) error
<<<<<<< HEAD
=======

	GetBlock(id uint64) (block *pb.Block, err error)
	GetCurrentStateHash() (stateHash []byte, err error)
>>>>>>> 94735026
}<|MERGE_RESOLUTION|>--- conflicted
+++ resolved
@@ -29,29 +29,18 @@
 // CPI (Consensus Programming Interface) is the set of
 // stack-facing methods available to the consensus plugin
 type CPI interface {
-<<<<<<< HEAD
-	GetReplicaHash() (self string, network []string, err error)
-	GetReplicaID(addr string) (id uint64, err error)
-
-	Broadcast(msg *pb.OpenchainMessage) error
-	Unicast(msgPayload []byte, receiver string) error
-=======
 	GetNetworkHandles() (self string, network []string, err error)
 	GetReplicaHandle(id uint64) (handle string, err error)
 	GetReplicaID(handle string) (id uint64, err error)
 
 	Broadcast(msg *pb.OpenchainMessage) error
 	Unicast(msg *pb.OpenchainMessage, receiverHandle string) error
->>>>>>> 94735026
 
 	BeginTxBatch(id interface{}) error
 	ExecTXs(txs []*pb.Transaction) ([]byte, []error)
 	CommitTxBatch(id interface{}, transactions []*pb.Transaction, proof []byte) error
 	RollbackTxBatch(id interface{}) error
-<<<<<<< HEAD
-=======
 
 	GetBlock(id uint64) (block *pb.Block, err error)
 	GetCurrentStateHash() (stateHash []byte, err error)
->>>>>>> 94735026
 }